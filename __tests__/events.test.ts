--- conflicted
+++ resolved
@@ -134,12 +134,6 @@
       expect(eventCount("pool:release")).toEqual(1);
       expect(await jobCount(pgPool)).toEqual(0);
     } finally {
-<<<<<<< HEAD
-      if (jobPromises) {
-        Object.values(jobPromises).forEach((p) => p?.resolve());
-      }
-=======
       Object.values(jobPromises).forEach((p) => p?.resolve());
->>>>>>> 63f4923f
     }
   }));