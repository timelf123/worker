import defer, { Deferred } from "../src/deferred";
import {
  DbJob,
  Task,
  TaskList,
  Worker,
  WorkerSharedOptions,
} from "../src/interfaces";
import { runTaskListOnce } from "../src/main";
import {
  ESCAPED_GRAPHILE_WORKER_SCHEMA,
  getJobQueues,
  getJobs,
  jobCount,
  reset,
  sleepUntil,
  withPgClient,
} from "./helpers";

const sleep = (ms: number) => new Promise((resolve) => setTimeout(resolve, ms));

const options: WorkerSharedOptions = {};

test("runs jobs", () =>
  withPgClient(async (pgClient) => {
    await reset(pgClient, options);

    // Schedule a job
    const start = new Date();
    await pgClient.query(
      `select * from ${ESCAPED_GRAPHILE_WORKER_SCHEMA}.add_job('job1', '{"a": 1}', queue_name := 'myqueue')`,
    );

    // Assert that it has an entry in jobs / job_queues
    const jobs = await getJobs(pgClient);
    expect(jobs).toHaveLength(1);
    const job = jobs[0];
    expect(+job.run_at).toBeGreaterThanOrEqual(+start);
    expect(+job.run_at).toBeLessThanOrEqual(+new Date());
    const jobQueues = await getJobQueues(pgClient);
    expect(jobQueues).toHaveLength(1);
    const q = jobQueues[0];
    expect(q.queue_name).toEqual(job.queue_name);
    expect(q.job_count).toEqual(1);
    expect(q.locked_at).toBeFalsy();
    expect(q.locked_by).toBeFalsy();

    // Run the task
    const job1: Task = jest.fn((o) => {
      expect(o).toMatchInlineSnapshot(`
        Object {
          "a": 1,
        }
      `);
    });
    const job2: Task = jest.fn();
    const tasks: TaskList = {
      job1,
      job2,
    };
    await runTaskListOnce(options, tasks, pgClient);

    // Job should have been called once only
    expect(job1).toHaveBeenCalledTimes(1);
    expect(job2).not.toHaveBeenCalled();
    expect(await jobCount(pgClient)).toEqual(0);
  }));

test("schedules errors for retry", () =>
  withPgClient(async (pgClient) => {
    await reset(pgClient, options);

    // Schedule a job
    const start = new Date();
    await pgClient.query(
      `select * from ${ESCAPED_GRAPHILE_WORKER_SCHEMA}.add_job('job1', '{"a": 1}', queue_name := 'myqueue')`,
    );

    {
      const jobs = await getJobs(pgClient);
      expect(jobs).toHaveLength(1);
      const job = jobs[0];
      expect(job.task_identifier).toEqual("job1");
      expect(job.payload).toEqual({ a: 1 });
      expect(+job.run_at).toBeGreaterThanOrEqual(+start);
      expect(+job.run_at).toBeLessThanOrEqual(+new Date());

      const jobQueues = await getJobQueues(pgClient);
      expect(jobQueues).toHaveLength(1);
      const q = jobQueues[0];
      expect(q.queue_name).toEqual(job.queue_name);
      expect(q.job_count).toEqual(1);
      expect(q.locked_at).toBeFalsy();
      expect(q.locked_by).toBeFalsy();
    }

    // Run the job (it will fail)
    const job1: Task = jest.fn(() => {
      throw new Error("TEST_ERROR");
    });
    const tasks: TaskList = {
      job1,
    };
    await runTaskListOnce(options, tasks, pgClient);
    expect(job1).toHaveBeenCalledTimes(1);

    // Check that it failed as expected
    {
      const jobs = await getJobs(pgClient);
      expect(jobs).toHaveLength(1);
      const job = jobs[0];
      expect(job.task_identifier).toEqual("job1");
      expect(job.attempts).toEqual(1);
      expect(job.max_attempts).toEqual(25);
      expect(job.last_error).toEqual("TEST_ERROR");
      // It's the first attempt, so delay is exp(1) ~= 2.719 seconds
      expect(+job.run_at).toBeGreaterThanOrEqual(+start + 2718);
      expect(+job.run_at).toBeLessThanOrEqual(+new Date() + 2719);

      const jobQueues = await getJobQueues(pgClient);
      expect(jobQueues).toHaveLength(1);
      const q = jobQueues[0];
      expect(q.queue_name).toEqual(job.queue_name);
      expect(q.job_count).toEqual(1);
      expect(q.locked_at).toBeFalsy();
      expect(q.locked_by).toBeFalsy();
    }
  }));

test("retries job", () =>
  withPgClient(async (pgClient) => {
    await reset(pgClient, options);

    // Add the job
    await pgClient.query(
      `select * from ${ESCAPED_GRAPHILE_WORKER_SCHEMA}.add_job('job1', '{"a": 1}', queue_name := 'myqueue')`,
    );
    let counter = 0;
    const job1: Task = jest.fn(() => {
      throw new Error(`TEST_ERROR ${++counter}`);
    });
    const tasks: TaskList = {
      job1,
    };

    // Run the job (it will error)
    await runTaskListOnce(options, tasks, pgClient);
    expect(job1).toHaveBeenCalledTimes(1);

    // Should do nothing the second time, because it's queued for the future (assuming we run this fast enough afterwards!)
    await runTaskListOnce(options, tasks, pgClient);
    expect(job1).toHaveBeenCalledTimes(1);

    // Tell the job to be runnable
    await pgClient.query(
      `update ${ESCAPED_GRAPHILE_WORKER_SCHEMA}.jobs set run_at = now() where task_id = (select id from ${ESCAPED_GRAPHILE_WORKER_SCHEMA}.tasks where identifier = 'job1')`,
    );

    // Run the job
    const start = new Date();
    await runTaskListOnce(options, tasks, pgClient);

    // It should have ran again
    expect(job1).toHaveBeenCalledTimes(2);

    // And it should have been rejected again
    {
      const jobs = await getJobs(pgClient);
      expect(jobs).toHaveLength(1);
      const job = jobs[0];
      expect(job.task_identifier).toEqual("job1");
      expect(job.attempts).toEqual(2);
      expect(job.max_attempts).toEqual(25);
      expect(job.last_error).toEqual("TEST_ERROR 2");
      // It's the second attempt, so delay is exp(2) ~= 7.389 seconds
      expect(+job.run_at).toBeGreaterThanOrEqual(+start + 7388);
      expect(+job.run_at).toBeLessThanOrEqual(+new Date() + 7389);

      const jobQueues = await getJobQueues(pgClient);
      expect(jobQueues).toHaveLength(1);
      const q = jobQueues[0];
      expect(q.queue_name).toEqual(job.queue_name);
      expect(q.job_count).toEqual(1);
      expect(q.locked_at).toBeFalsy();
      expect(q.locked_by).toBeFalsy();
    }
  }));

test("supports future-scheduled jobs", () =>
  withPgClient(async (pgClient) => {
    await reset(pgClient, options);

    // Add the job
    await pgClient.query(
      `select * from ${ESCAPED_GRAPHILE_WORKER_SCHEMA}.add_job('future', run_at := now() + interval '3 seconds')`,
    );
    const future: Task = jest.fn();
    const tasks: TaskList = {
      future,
    };

    // Run all jobs (none are ready)
    await runTaskListOnce(options, tasks, pgClient);
    expect(future).not.toHaveBeenCalled();

    // Still not ready
    await runTaskListOnce(options, tasks, pgClient);
    expect(future).not.toHaveBeenCalled();

    // Tell the job to be runnable
    await pgClient.query(
      `update ${ESCAPED_GRAPHILE_WORKER_SCHEMA}.jobs set run_at = now() where task_id = (select id from ${ESCAPED_GRAPHILE_WORKER_SCHEMA}.tasks where identifier = 'future')`,
    );

    // Run the job
    await runTaskListOnce(options, tasks, pgClient);

    // It should have ran again
    expect(future).toHaveBeenCalledTimes(1);

    // It should be successful
    {
      const jobs = await getJobs(pgClient);
      expect(jobs).toHaveLength(0);
      const jobQueues = await getJobQueues(pgClient);
      expect(jobQueues).toHaveLength(0);
    }
  }));

test("allows update of pending jobs", () =>
  withPgClient(async (pgClient) => {
    await reset(pgClient, options);

    const job1: Task = jest.fn((o) => {
      expect(o).toMatchObject({ a: "right" });
    });
    const tasks: TaskList = {
      job1,
    };

    // Schedule a future job - note incorrect payload
    const runAt = new Date();
    runAt.setSeconds(runAt.getSeconds() + 60);

    await pgClient.query(
      `select * from ${ESCAPED_GRAPHILE_WORKER_SCHEMA}.add_job('job1', '{"a": "wrong"}', run_at := '${runAt.toISOString()}', job_key := 'abc')`,
    );

    // Assert that it has an entry in jobs / job_queues
    const jobs = await getJobs(pgClient);
    expect(jobs).toHaveLength(1);
    const job = jobs[0];
    expect(job.run_at).toEqual(runAt);

    // Run all jobs (none are ready)
    await runTaskListOnce(options, tasks, pgClient);
    expect(job1).not.toHaveBeenCalled();

    // update the job to run immediately with correct payload
    const now = new Date();
    await pgClient.query(
      `select * from ${ESCAPED_GRAPHILE_WORKER_SCHEMA}.add_job('job1', '{"a": "right"}', run_at := '${now.toISOString()}', job_key := 'abc')`,
    );

    // Assert that it has updated the existing entry and not created a new one
    const updatedJobs = await getJobs(pgClient);
    expect(updatedJobs).toHaveLength(1);
    const updatedJob = updatedJobs[0];
    expect(updatedJob.id).toEqual(job.id);
    expect(updatedJob.run_at).toEqual(now);

    // Run the task
    await runTaskListOnce(options, tasks, pgClient);
    expect(tasks.job1).toHaveBeenCalledTimes(1);
  }));

test("schedules a new job if existing is completed", () =>
  withPgClient(async (pgClient) => {
    await reset(pgClient, options);

    const tasks: TaskList = {
      job1: jest.fn(async () => {}),
    };

    // Schedule a job to run immediately
    await pgClient.query(
      `select * from ${ESCAPED_GRAPHILE_WORKER_SCHEMA}.add_job('job1', '{"a": "first"}', job_key := 'abc')`,
    );

    // run the job
    await runTaskListOnce(options, tasks, pgClient);
    expect(tasks.job1).toHaveBeenCalledTimes(1);

    // attempt to update the job - it should schedule a new one instead
    await pgClient.query(
      `select * from ${ESCAPED_GRAPHILE_WORKER_SCHEMA}.add_job('job1', '{"a": "second"}',  job_key := 'abc')`,
    );

    // run again
    await runTaskListOnce(options, tasks, pgClient);
    expect(tasks.job1).toHaveBeenCalledTimes(2);

    // check jobs ran in the right order
    expect(tasks.job1).toHaveBeenNthCalledWith(
      1,
      { a: "first" },
      expect.any(Object),
    );
    expect(tasks.job1).toHaveBeenNthCalledWith(
      2,
      { a: "second" },
      expect.any(Object),
    );
  }));

test("schedules a new job if existing is being processed", () =>
  withPgClient(async (pgClient) => {
    await reset(pgClient, options);

    const defers: Deferred[] = [];
    try {
      const tasks: TaskList = {
        job1: jest.fn(async () => {
          const deferred = defer();
          defers.push(deferred);
          return deferred;
        }),
      };

      // Schedule a job to run immediately
      await pgClient.query(
        `select * from ${ESCAPED_GRAPHILE_WORKER_SCHEMA}.add_job('job1', '{"a": "first"}', job_key := 'abc')`,
      );

<<<<<<< HEAD
      // run the job
      const promise = runTaskListOnce(options, tasks, pgClient);

      // wait for it to be picked up for processing
      await sleepUntil(() => defers.length > 0);
      expect(tasks.job1).toHaveBeenCalledTimes(1);

      // attempt to update the job - it should schedule a new one instead
      await pgClient.query(
        `select * from ${ESCAPED_GRAPHILE_WORKER_SCHEMA}.add_job('job1', '{"a": "second"}',  job_key := 'abc')`,
      );

      // check there are now two jobs scheduled
      expect(await getJobs(pgClient)).toHaveLength(2);

      // wait for the original job to complete - note this picks up the new job,
      // because the worker checks again for pending jobs at the end of each run
      defers[0].resolve(); // complete first job
      await sleepUntil(() => defers.length > 1); // wait for second job to be picked up
      defers[1].resolve(); // complete second job
      await promise; // wait for all jobs to finish

      expect(tasks.job1).toHaveBeenCalledTimes(2);

=======
    try {
      const tasks: TaskList = {
        job1: jest.fn(async () => {
          const deferred = defer();
          defers.push(deferred);
          return deferred;
        }),
      };

      // Schedule a job to run immediately
      await pgClient.query(
        `select * from ${ESCAPED_GRAPHILE_WORKER_SCHEMA}.add_job('job1', '{"a": "first"}', job_key := 'abc')`,
      );

      // run the job
      const promise = runTaskListOnce(options, tasks, pgClient);

      // wait for it to be picked up for processing
      await sleepUntil(() => defers.length > 0);
      expect(tasks.job1).toHaveBeenCalledTimes(1);

      // attempt to update the job - it should schedule a new one instead
      await pgClient.query(
        `select * from ${ESCAPED_GRAPHILE_WORKER_SCHEMA}.add_job('job1', '{"a": "second"}',  job_key := 'abc')`,
      );

      // check there are now two jobs scheduled
      expect(
        (
          await pgClient.query(
            `select * from ${ESCAPED_GRAPHILE_WORKER_SCHEMA}.jobs order by id asc`,
          )
        ).rows,
      ).toHaveLength(2);

      // wait for the original job to complete - note this picks up the new job,
      // because the worker checks again for pending jobs at the end of each run
      defers[0].resolve(); // complete first job
      await sleepUntil(() => defers.length > 1); // wait for second job to be picked up
      defers[1].resolve(); // complete second job
      await promise; // wait for all jobs to finish

      expect(tasks.job1).toHaveBeenCalledTimes(2);

>>>>>>> 63f4923f
      // check jobs ran in the right order
      expect(tasks.job1).toHaveBeenNthCalledWith(
        1,
        { a: "first" },
        expect.any(Object),
      );
      expect(tasks.job1).toHaveBeenNthCalledWith(
        2,
        { a: "second" },
        expect.any(Object),
      );
    } finally {
      defers.forEach((d) => d.resolve());
    }
  }));

test("schedules a new job if the existing is pending retry", () =>
  withPgClient(async (pgClient) => {
    await reset(pgClient, options);

    const tasks: TaskList = {
      job1: jest.fn(async (o: { succeed: boolean }) => {
        if (!o.succeed) {
          throw new Error("TEST_ERROR");
        }
      }),
    };

    // Schedule a job failure
    const {
      rows: [initialJob],
    } = await pgClient.query(
      `select * from ${ESCAPED_GRAPHILE_WORKER_SCHEMA}.add_job('job1', '{"succeed": false}', job_key := 'abc')`,
    );

    // run the job
    await runTaskListOnce(options, tasks, pgClient);
    expect(tasks.job1).toHaveBeenCalledTimes(1);

    // Check that it failed as expected and retry has been scheduled
    const jobs = await getJobs(pgClient);
    expect(jobs).toHaveLength(1);
    expect(jobs[0].id).toEqual(initialJob.id);
    expect(jobs[0].attempts).toEqual(1);
    expect(jobs[0].last_error).toEqual("TEST_ERROR");
    expect(+jobs[0].run_at).toBeGreaterThanOrEqual(+initialJob.run_at + 200);

    // run again - nothing should happen
    await runTaskListOnce(options, tasks, pgClient);
    expect(tasks.job1).toHaveBeenCalledTimes(1);

    // update the job to succeed
    await pgClient.query(
      `select * from ${ESCAPED_GRAPHILE_WORKER_SCHEMA}.add_job('job1', '{"succeed": true}',  job_key := 'abc')`,
    );

    // Assert that it has updated the existing entry and not created a new one
    const updatedJobs = await getJobs(pgClient);
    expect(updatedJobs).toHaveLength(1);
    expect(updatedJobs[0].id).toEqual(initialJob.id);
    expect(updatedJobs[0].attempts).toEqual(0);
    expect(updatedJobs[0].last_error).toEqual(null);

    // run again - now it should happen immediately due to the update
    await runTaskListOnce(options, tasks, pgClient);
    expect(tasks.job1).toHaveBeenCalledTimes(2);

    // check jobs ran in the right order
    expect(tasks.job1).toHaveBeenNthCalledWith(
      1,
      { succeed: false },
      expect.any(Object),
    );
    expect(tasks.job1).toHaveBeenNthCalledWith(
      2,
      { succeed: true },
      expect.any(Object),
    );
  }));

test("job details are reset if not specified in update", () =>
  withPgClient(async (pgClient) => {
    await reset(pgClient, options);

    // Schedule a future job
    const runAt = new Date();
    runAt.setSeconds(runAt.getSeconds() + 3);
    const {
      rows: [{ id }],
    } = await pgClient.query<DbJob>(
      `
select * from ${ESCAPED_GRAPHILE_WORKER_SCHEMA}.add_job(
  'job1',
  '{"a": 1}',
  queue_name := 'queue1',
  run_at := '${runAt.toISOString()}',
  max_attempts := 10,
  job_key := 'abc'
) jobs`,
    );
    const [original] = await getJobs(pgClient, {
      where: `jobs.id = $1`,
      values: [id],
    });

    expect(original).toMatchObject({
      attempts: 0,
      key: "abc",
      last_error: null,
      max_attempts: 10,
      payload: {
        a: 1,
      },
      queue_name: "queue1",
      run_at: runAt,
      task_identifier: "job1",
    });

    // Assert that it has an entry in jobs
    const jobs = await getJobs(pgClient);
    expect(jobs).toHaveLength(1);
    expect(jobs[0]).toMatchObject(original);

    // update job, but don't provide any new details
    await pgClient.query<DbJob>(
      `\
select * from ${ESCAPED_GRAPHILE_WORKER_SCHEMA}.add_job(
  'job1',
  job_key := 'abc'
)`,
    );

    // check omitted details have reverted to the default values, bar queue name
    // which should not change unless explicitly updated
    const jobs2 = await getJobs(pgClient);
    expect(jobs2).toHaveLength(1);
    expect(jobs2[0]).toMatchObject({
      id: original.id,
      attempts: 0,
      key: "abc",
      last_error: null,
      max_attempts: 25,
      payload: {},
      task_identifier: "job1",
      queue_name: null,
    });

    // update job with new details
    const runAt2 = new Date();
    runAt2.setSeconds(runAt.getSeconds() + 5);
    await pgClient.query<DbJob>(
      `select * from ${ESCAPED_GRAPHILE_WORKER_SCHEMA}.add_job(
        'job2',
        '{"a": 2}',
        queue_name := 'queue2',
        run_at := '${runAt2.toISOString()}',
        max_attempts := 100,
        job_key := 'abc'
      )`,
    );

    // check details have changed
    const jobs3 = await getJobs(pgClient);
    expect(jobs3).toHaveLength(1);
    expect(jobs3[0]).toMatchObject({
      id: original.id,
      attempts: 0,
      last_error: null,
      key: "abc",
      max_attempts: 100,
      payload: {
        a: 2,
      },
      queue_name: "queue2",
      run_at: runAt2,
      task_identifier: "job2",
    });
  }));

test("pending jobs can be removed", () =>
  withPgClient(async (pgClient) => {
    await reset(pgClient, options);

    // Schedule a job
    await pgClient.query<DbJob>(
      `select * from ${ESCAPED_GRAPHILE_WORKER_SCHEMA}.add_job('job1', '{"a": "1"}', job_key := 'abc')`,
    );

    // Assert that it has an entry in jobs / job_queues
    expect(await getJobs(pgClient)).toHaveLength(1);

    // remove the job
    await pgClient.query(
      `select * from ${ESCAPED_GRAPHILE_WORKER_SCHEMA}.remove_job('abc')`,
    );
    // check there are no jobs
    expect(await getJobs(pgClient)).toHaveLength(0);
  }));

test("jobs in progress cannot be removed", () =>
  withPgClient(async (pgClient) => {
    await reset(pgClient, options);

    let deferred: Deferred | null = null;

<<<<<<< HEAD
    const tasks: TaskList = {
      job1: jest.fn(async () => {
        deferred = defer();
        return deferred;
      }),
    };
    try {
      // Schedule a job
      await pgClient.query<DbJob>(
        `select * from ${ESCAPED_GRAPHILE_WORKER_SCHEMA}.add_job('job1', '{"a": 123}', job_key := 'abc')`,
      );

      // check it was inserted
      expect(await getJobs(pgClient)).toHaveLength(1);

      const promise = runTaskListOnce(options, tasks, pgClient);
      // wait for it to be picked up for processing
      await sleepUntil(() => !!deferred);
      expect(tasks.job1).toHaveBeenCalledTimes(1);

      // attempt to remove the job
      await pgClient.query(
        `select * from ${ESCAPED_GRAPHILE_WORKER_SCHEMA}.remove_job('abc')`,
      );

      // check it was not removed
      expect(await getJobs(pgClient)).toHaveLength(1);

      // wait for the original job to complete
      deferred!.resolve();
      await promise;

=======
    try {
      const tasks: TaskList = {
        job1: jest.fn(async () => {
          deferred = defer();
          return deferred;
        }),
      };

      // Schedule a job
      await pgClient.query(
        `select * from ${ESCAPED_GRAPHILE_WORKER_SCHEMA}.add_job('job1', '{"a": 123}', job_key := 'abc')`,
      );

      // check it was inserted
      expect(
        (
          await pgClient.query(
            `select * from ${ESCAPED_GRAPHILE_WORKER_SCHEMA}.jobs order by id asc`,
          )
        ).rows,
      ).toHaveLength(1);

      const promise = runTaskListOnce(options, tasks, pgClient);
      // wait for it to be picked up for processing
      await sleepUntil(() => !!deferred);
      expect(tasks.job1).toHaveBeenCalledTimes(1);

      // attempt to remove the job
      await pgClient.query(
        `select * from ${ESCAPED_GRAPHILE_WORKER_SCHEMA}.remove_job('abc')`,
      );

      // check it was not removed
      expect(
        (
          await pgClient.query(
            `select * from ${ESCAPED_GRAPHILE_WORKER_SCHEMA}.jobs order by id asc`,
          )
        ).rows,
      ).toHaveLength(1);

      // wait for the original job to complete
      deferred!.resolve();
      await promise;

>>>>>>> 63f4923f
      expect(tasks.job1).toHaveBeenCalledTimes(1);
      expect(tasks.job1).toHaveBeenCalledWith({ a: 123 }, expect.any(Object));
    } finally {
      if (deferred) {
        (deferred as Deferred).resolve();
      }
    }
  }));

test("runs jobs asynchronously", () =>
  withPgClient(async (pgClient) => {
    await reset(pgClient, options);

    // Schedule a job
    const start = new Date();
    await pgClient.query<DbJob>(
      `select * from ${ESCAPED_GRAPHILE_WORKER_SCHEMA}.add_job('job1', '{"a": 1}', queue_name := 'myqueue')`,
    );

    // Run the task
    let jobPromise: Deferred | null = null;
    try {
      const job1: Task = jest.fn(() => {
        jobPromise = defer();
        return jobPromise;
      });
      const tasks: TaskList = {
        job1,
      };
      const runPromise = runTaskListOnce(options, tasks, pgClient);
      const worker: Worker = runPromise["worker"];
      expect(worker).toBeTruthy();
      let executed = false;
      runPromise.then(() => {
        executed = true;
      });

      await sleepUntil(() => !!jobPromise);

      // Job should have been called once only
      expect(jobPromise).toBeTruthy();
      expect(job1).toHaveBeenCalledTimes(1);

      expect(executed).toBeFalsy();

      {
<<<<<<< HEAD
        const jobs = await getJobs(pgClient);
=======
        const { rows: jobs } = await pgClient.query(
          `select * from ${ESCAPED_GRAPHILE_WORKER_SCHEMA}.jobs order by id asc`,
        );
>>>>>>> 63f4923f
        expect(jobs).toHaveLength(1);
        const job = jobs[0];
        expect(job.task_identifier).toEqual("job1");
        expect(job.payload).toEqual({ a: 1 });
        expect(+job.run_at).toBeGreaterThanOrEqual(+start);
        expect(+job.run_at).toBeLessThanOrEqual(+new Date());
        expect(job.attempts).toEqual(1); // It gets increased when the job is checked out

<<<<<<< HEAD
        const jobQueues = await getJobQueues(pgClient);
=======
        const { rows: jobQueues } = await pgClient.query(
          `select * from ${ESCAPED_GRAPHILE_WORKER_SCHEMA}.job_queues`,
        );
>>>>>>> 63f4923f
        expect(jobQueues).toHaveLength(1);
        const q = jobQueues[0];
        expect(q.queue_name).toEqual(job.queue_name);
        expect(q.job_count).toEqual(1);
        expect(+q.locked_at).toBeGreaterThanOrEqual(+start);
        expect(+q.locked_at).toBeLessThanOrEqual(+new Date());
        expect(q.locked_by).toEqual(worker.workerId);
      }

      jobPromise!.resolve();
      await runPromise;
      expect(executed).toBeTruthy();

      // Job should have been called once only
      expect(job1).toHaveBeenCalledTimes(1);
      expect(await jobCount(pgClient)).toEqual(0);
    } finally {
<<<<<<< HEAD
      jobPromise!.resolve();
=======
      if (jobPromise) {
        (jobPromise as Deferred).resolve();
      }
>>>>>>> 63f4923f
    }
  }));

test("runs jobs in parallel", () =>
  withPgClient(async (pgClient) => {
    await reset(pgClient, options);

    // Schedule 5 jobs
    const start = new Date();
    await pgClient.query<DbJob>(
      `select ${ESCAPED_GRAPHILE_WORKER_SCHEMA}.add_job('job1', '{"a": 1}', queue_name := 'queue_' || s::text) from generate_series(1, 5) s`,
    );

    // Run the task
    const jobPromises: Array<Deferred> = [];
    try {
      const job1: Task = jest.fn(() => {
        const jobPromise = defer();
        jobPromises.push(jobPromise);
        return jobPromise;
      });
<<<<<<< HEAD

      const tasks: TaskList = {
        job1,
      };
      const runPromises = [
        runTaskListOnce(options, tasks, pgClient),
        runTaskListOnce(options, tasks, pgClient),
        runTaskListOnce(options, tasks, pgClient),
        runTaskListOnce(options, tasks, pgClient),
        runTaskListOnce(options, tasks, pgClient),
      ];
      let executed = false;
      Promise.all(runPromises).then(() => {
        executed = true;
      });

      await sleepUntil(() => jobPromises.length >= 5);

      // Job should have been called once for each task
      expect(jobPromises).toHaveLength(5);
      expect(job1).toHaveBeenCalledTimes(5);

      expect(executed).toBeFalsy();

      {
        const jobs = await getJobs(pgClient);
=======
      const tasks: TaskList = {
        job1,
      };
      const runPromises = [
        runTaskListOnce(options, tasks, pgClient),
        runTaskListOnce(options, tasks, pgClient),
        runTaskListOnce(options, tasks, pgClient),
        runTaskListOnce(options, tasks, pgClient),
        runTaskListOnce(options, tasks, pgClient),
      ];
      let executed = false;
      Promise.all(runPromises).then(() => {
        executed = true;
      });

      await sleepUntil(() => jobPromises.length >= 5);

      // Job should have been called once for each task
      expect(jobPromises).toHaveLength(5);
      expect(job1).toHaveBeenCalledTimes(5);

      expect(executed).toBeFalsy();

      {
        const { rows: jobs } = await pgClient.query(
          `select * from ${ESCAPED_GRAPHILE_WORKER_SCHEMA}.jobs order by id asc`,
        );
>>>>>>> 63f4923f
        expect(jobs).toHaveLength(5);
        jobs.forEach((job) => {
          expect(job.task_identifier).toEqual("job1");
          expect(job.payload).toEqual({ a: 1 });
          expect(+job.run_at).toBeGreaterThanOrEqual(+start);
          expect(+job.run_at).toBeLessThanOrEqual(+new Date());
          expect(job.attempts).toEqual(1); // It gets increased when the job is checked out
        });

<<<<<<< HEAD
        const jobQueues = await getJobQueues(pgClient);
=======
        const { rows: jobQueues } = await pgClient.query(
          `select * from ${ESCAPED_GRAPHILE_WORKER_SCHEMA}.job_queues`,
        );
>>>>>>> 63f4923f
        expect(jobQueues).toHaveLength(5);
        const locks: Array<string> = [];
        jobQueues.forEach((q) => {
          const job = jobs.find((j) => j.queue_name === q.queue_name);
          expect(job).toBeTruthy();
          expect(q.job_count).toEqual(1);
          expect(+q.locked_at).toBeGreaterThanOrEqual(+start);
          expect(+q.locked_at).toBeLessThanOrEqual(+new Date());
          expect(locks.indexOf(q.locked_by)).toEqual(-1);
          locks.push(q.locked_by);
        });
        expect(locks.length).toEqual(5);
      }

      expect(executed).toBeFalsy();
      jobPromises.forEach((jobPromise) => jobPromise!.resolve());
      await Promise.all(runPromises);
      expect(executed).toBeTruthy();

      // Job should not have been called any more times
      expect(job1).toHaveBeenCalledTimes(5);
      expect(await jobCount(pgClient)).toEqual(0);
    } finally {
      jobPromises.forEach((jobPromise) => jobPromise!.resolve());
    }
  }));

test("single worker runs jobs in series, purges all before exit", () =>
  withPgClient(async (pgClient) => {
    await reset(pgClient, options);

    // Schedule 5 jobs
    await pgClient.query<DbJob>(
      `select ${ESCAPED_GRAPHILE_WORKER_SCHEMA}.add_job('job1', '{"a": 1}') from generate_series(1, 5)`,
    );

    // Run the task
    const jobPromises: Array<Deferred> = [];
    try {
      const job1: Task = jest.fn(() => {
        const jobPromise = defer();
        jobPromises.push(jobPromise);
        return jobPromise;
      });
      const tasks: TaskList = {
        job1,
      };
      const runPromise = runTaskListOnce(options, tasks, pgClient);
      let executed = false;
      runPromise.then(() => {
        executed = true;
      });

      for (let i = 0; i < 5; i++) {
        await sleepUntil(() => jobPromises.length >= i + 1);
        expect(jobPromises).toHaveLength(i + 1);
        expect(job1).toHaveBeenCalledTimes(i + 1);

        // Shouldn't be finished yet
        expect(executed).toBeFalsy();

        // Complete this job, on to the next one
        jobPromises[i].resolve();
      }

      expect(jobPromises).toHaveLength(5);
      expect(job1).toHaveBeenCalledTimes(5);

      await runPromise;
      expect(executed).toBeTruthy();

      // Job should not have been called any more times
      expect(job1).toHaveBeenCalledTimes(5);
      expect(await jobCount(pgClient)).toEqual(0);
    } finally {
      jobPromises.forEach((p) => p.resolve());
    }
  }));

test("jobs added to the same queue will be ran serially (even if multiple workers)", () =>
  withPgClient(async (pgClient) => {
    await reset(pgClient, options);

    // Schedule 5 jobs
    await pgClient.query<DbJob>(
      `select ${ESCAPED_GRAPHILE_WORKER_SCHEMA}.add_job('job1', '{"a": 1}', 'serial') from generate_series(1, 5)`,
    );

    // Run the task
    const jobPromises: Array<Deferred> = [];
    try {
      const job1: Task = jest.fn(() => {
        const jobPromise = defer();
        jobPromises.push(jobPromise);
        return jobPromise;
      });
      const tasks: TaskList = {
        job1,
      };
      const runPromises = [
        runTaskListOnce(options, tasks, pgClient),
        runTaskListOnce(options, tasks, pgClient),
        runTaskListOnce(options, tasks, pgClient),
      ];
      let executed = false;
      Promise.all(runPromises).then(() => {
        executed = true;
      });

      for (let i = 0; i < 5; i++) {
        // Give the other workers a chance to interfere (they shouldn't)
        await sleep(50);

        await sleepUntil(() => jobPromises.length >= i + 1);
        expect(jobPromises).toHaveLength(i + 1);
        expect(job1).toHaveBeenCalledTimes(i + 1);

        // Shouldn't be finished yet
        expect(executed).toBeFalsy();

        // Complete this job, on to the next one
        jobPromises[i].resolve();
      }

      expect(jobPromises).toHaveLength(5);
      expect(job1).toHaveBeenCalledTimes(5);

      await Promise.all(runPromises);
      expect(executed).toBeTruthy();

      // Job should not have been called any more times
      expect(job1).toHaveBeenCalledTimes(5);
      expect(await jobCount(pgClient)).toEqual(0);
    } finally {
      jobPromises.forEach((p) => p.resolve());
    }
  }));<|MERGE_RESOLUTION|>--- conflicted
+++ resolved
@@ -332,7 +332,6 @@
         `select * from ${ESCAPED_GRAPHILE_WORKER_SCHEMA}.add_job('job1', '{"a": "first"}', job_key := 'abc')`,
       );
 
-<<<<<<< HEAD
       // run the job
       const promise = runTaskListOnce(options, tasks, pgClient);
 
@@ -357,52 +356,6 @@
 
       expect(tasks.job1).toHaveBeenCalledTimes(2);
 
-=======
-    try {
-      const tasks: TaskList = {
-        job1: jest.fn(async () => {
-          const deferred = defer();
-          defers.push(deferred);
-          return deferred;
-        }),
-      };
-
-      // Schedule a job to run immediately
-      await pgClient.query(
-        `select * from ${ESCAPED_GRAPHILE_WORKER_SCHEMA}.add_job('job1', '{"a": "first"}', job_key := 'abc')`,
-      );
-
-      // run the job
-      const promise = runTaskListOnce(options, tasks, pgClient);
-
-      // wait for it to be picked up for processing
-      await sleepUntil(() => defers.length > 0);
-      expect(tasks.job1).toHaveBeenCalledTimes(1);
-
-      // attempt to update the job - it should schedule a new one instead
-      await pgClient.query(
-        `select * from ${ESCAPED_GRAPHILE_WORKER_SCHEMA}.add_job('job1', '{"a": "second"}',  job_key := 'abc')`,
-      );
-
-      // check there are now two jobs scheduled
-      expect(
-        (
-          await pgClient.query(
-            `select * from ${ESCAPED_GRAPHILE_WORKER_SCHEMA}.jobs order by id asc`,
-          )
-        ).rows,
-      ).toHaveLength(2);
-
-      // wait for the original job to complete - note this picks up the new job,
-      // because the worker checks again for pending jobs at the end of each run
-      defers[0].resolve(); // complete first job
-      await sleepUntil(() => defers.length > 1); // wait for second job to be picked up
-      defers[1].resolve(); // complete second job
-      await promise; // wait for all jobs to finish
-
-      expect(tasks.job1).toHaveBeenCalledTimes(2);
-
->>>>>>> 63f4923f
       // check jobs ran in the right order
       expect(tasks.job1).toHaveBeenNthCalledWith(
         1,
@@ -608,7 +561,6 @@
 
     let deferred: Deferred | null = null;
 
-<<<<<<< HEAD
     const tasks: TaskList = {
       job1: jest.fn(async () => {
         deferred = defer();
@@ -641,53 +593,6 @@
       deferred!.resolve();
       await promise;
 
-=======
-    try {
-      const tasks: TaskList = {
-        job1: jest.fn(async () => {
-          deferred = defer();
-          return deferred;
-        }),
-      };
-
-      // Schedule a job
-      await pgClient.query(
-        `select * from ${ESCAPED_GRAPHILE_WORKER_SCHEMA}.add_job('job1', '{"a": 123}', job_key := 'abc')`,
-      );
-
-      // check it was inserted
-      expect(
-        (
-          await pgClient.query(
-            `select * from ${ESCAPED_GRAPHILE_WORKER_SCHEMA}.jobs order by id asc`,
-          )
-        ).rows,
-      ).toHaveLength(1);
-
-      const promise = runTaskListOnce(options, tasks, pgClient);
-      // wait for it to be picked up for processing
-      await sleepUntil(() => !!deferred);
-      expect(tasks.job1).toHaveBeenCalledTimes(1);
-
-      // attempt to remove the job
-      await pgClient.query(
-        `select * from ${ESCAPED_GRAPHILE_WORKER_SCHEMA}.remove_job('abc')`,
-      );
-
-      // check it was not removed
-      expect(
-        (
-          await pgClient.query(
-            `select * from ${ESCAPED_GRAPHILE_WORKER_SCHEMA}.jobs order by id asc`,
-          )
-        ).rows,
-      ).toHaveLength(1);
-
-      // wait for the original job to complete
-      deferred!.resolve();
-      await promise;
-
->>>>>>> 63f4923f
       expect(tasks.job1).toHaveBeenCalledTimes(1);
       expect(tasks.job1).toHaveBeenCalledWith({ a: 123 }, expect.any(Object));
     } finally {
@@ -734,13 +639,7 @@
       expect(executed).toBeFalsy();
 
       {
-<<<<<<< HEAD
         const jobs = await getJobs(pgClient);
-=======
-        const { rows: jobs } = await pgClient.query(
-          `select * from ${ESCAPED_GRAPHILE_WORKER_SCHEMA}.jobs order by id asc`,
-        );
->>>>>>> 63f4923f
         expect(jobs).toHaveLength(1);
         const job = jobs[0];
         expect(job.task_identifier).toEqual("job1");
@@ -749,13 +648,7 @@
         expect(+job.run_at).toBeLessThanOrEqual(+new Date());
         expect(job.attempts).toEqual(1); // It gets increased when the job is checked out
 
-<<<<<<< HEAD
         const jobQueues = await getJobQueues(pgClient);
-=======
-        const { rows: jobQueues } = await pgClient.query(
-          `select * from ${ESCAPED_GRAPHILE_WORKER_SCHEMA}.job_queues`,
-        );
->>>>>>> 63f4923f
         expect(jobQueues).toHaveLength(1);
         const q = jobQueues[0];
         expect(q.queue_name).toEqual(job.queue_name);
@@ -773,13 +666,9 @@
       expect(job1).toHaveBeenCalledTimes(1);
       expect(await jobCount(pgClient)).toEqual(0);
     } finally {
-<<<<<<< HEAD
-      jobPromise!.resolve();
-=======
       if (jobPromise) {
         (jobPromise as Deferred).resolve();
       }
->>>>>>> 63f4923f
     }
   }));
 
@@ -801,7 +690,6 @@
         jobPromises.push(jobPromise);
         return jobPromise;
       });
-<<<<<<< HEAD
 
       const tasks: TaskList = {
         job1,
@@ -828,35 +716,6 @@
 
       {
         const jobs = await getJobs(pgClient);
-=======
-      const tasks: TaskList = {
-        job1,
-      };
-      const runPromises = [
-        runTaskListOnce(options, tasks, pgClient),
-        runTaskListOnce(options, tasks, pgClient),
-        runTaskListOnce(options, tasks, pgClient),
-        runTaskListOnce(options, tasks, pgClient),
-        runTaskListOnce(options, tasks, pgClient),
-      ];
-      let executed = false;
-      Promise.all(runPromises).then(() => {
-        executed = true;
-      });
-
-      await sleepUntil(() => jobPromises.length >= 5);
-
-      // Job should have been called once for each task
-      expect(jobPromises).toHaveLength(5);
-      expect(job1).toHaveBeenCalledTimes(5);
-
-      expect(executed).toBeFalsy();
-
-      {
-        const { rows: jobs } = await pgClient.query(
-          `select * from ${ESCAPED_GRAPHILE_WORKER_SCHEMA}.jobs order by id asc`,
-        );
->>>>>>> 63f4923f
         expect(jobs).toHaveLength(5);
         jobs.forEach((job) => {
           expect(job.task_identifier).toEqual("job1");
@@ -866,13 +725,7 @@
           expect(job.attempts).toEqual(1); // It gets increased when the job is checked out
         });
 
-<<<<<<< HEAD
         const jobQueues = await getJobQueues(pgClient);
-=======
-        const { rows: jobQueues } = await pgClient.query(
-          `select * from ${ESCAPED_GRAPHILE_WORKER_SCHEMA}.job_queues`,
-        );
->>>>>>> 63f4923f
         expect(jobQueues).toHaveLength(5);
         const locks: Array<string> = [];
         jobQueues.forEach((q) => {
