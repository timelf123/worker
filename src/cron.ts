import * as assert from "assert";
import { Pool } from "pg";

import { parseCrontab } from "./crontab";
import defer from "./deferred";
import getCronItems from "./getCronItems";
import {
  $$isParsed,
  Cron,
  CronJob,
  JobAndCronIdentifier,
  KnownCrontab,
  ParsedCronItem,
  RunnerOptions,
  TimestampDigest,
  WorkerEvents,
} from "./interfaces";
import { processSharedOptions, Releasers } from "./lib";

interface CronRequirements {
  pgPool: Pool;
  events: WorkerEvents;
}

/**
 * This function looks through all the cron items we have (e.g. from our
 * crontab file) and compares them to the items we already know about. If the
 * item is not previously know, we add it to the list `unknownIdentifiers` so
 * that it can be recorded in the database (i.e. it will be "known" from now
 * on). If the item was previously known, we add an entry to
 * `backfillItemsAndDates` indicating the `item` and earliest time
 * (`notBefore`) that a backfill should operate from. This is later compared
 * to the configuration to see how much backfilling to do.
 */
function getBackfillAndUnknownItems(
  parsedCronItems: ParsedCronItem[],
  knownCrontabs: KnownCrontab[],
) {
  const backfillItemsAndDates: Array<{
    item: ParsedCronItem;
    notBefore: Date;
  }> = [];
  const unknownIdentifiers: string[] = [];
  for (const item of parsedCronItems) {
    const known = knownCrontabs.find(
      (record) => record.identifier === item.identifier,
    );
    if (known) {
      // We only back-fill for tasks we already know about
      const notBefore = known.last_execution || known.known_since;
      backfillItemsAndDates.push({
        item,
        notBefore,
      });
    } else {
      unknownIdentifiers.push(item.identifier);
    }
  }
  return { backfillItemsAndDates, unknownIdentifiers };
}

/**
 * Rounds the incoming date to the nearest minute (either rounding up or down).
 * Tagged "unsafe" because it mutates the argument, this is desired for
 * performance but may be unexpected.
 */
function unsafeRoundToMinute(ts: Date, roundUp = false): Date {
  if (ts.getUTCSeconds() > 0 || ts.getUTCMilliseconds() > 0) {
    ts.setUTCSeconds(0);
    ts.setUTCMilliseconds(0);
    if (roundUp) {
      ts.setUTCMinutes(ts.getUTCMinutes() + 1);
    }
  }
  return ts;
}

function makeJobForItem(
  item: ParsedCronItem,
  ts: string,
  backfilled = false,
): CronJob {
  return {
    task: item.task,
    payload: {
      ...item.payload,
      _cron: {
        ts,
        backfilled,
      },
    },
    queueName: item.options.queueName,
    runAt: ts,
    maxAttempts: item.options.maxAttempts,
    jobKey: item.options.jobKey,
    jobKeyMode: item.options.jobKeyMode,
    priority: item.options.priority,
  };
}

/**
 * Schedules a list of cron jobs all due at the same timestamp. Jobs that were
 * already scheduled (e.g. via a different Worker instance) will be skipped
 * automatically.
 */
async function scheduleCronJobs(
  pgPool: Pool,
  escapedWorkerSchema: string,
  jobsAndIdentifiers: JobAndCronIdentifier[],
  ts: string,
  useNodeTime: boolean,
) {
  // TODO: refactor this to use `add_jobs`

  // Note that `identifier` is guaranteed to be unique for every record
  // in `specs`.
  await pgPool.query(
    `
      with specs as (
        select
          index,
          (json->>'identifier')::text as identifier,
          ((json->'job')->>'task')::text as task,
          ((json->'job')->'payload')::json as payload,
          ((json->'job')->>'queueName')::text as queue_name,
          ((json->'job')->>'runAt')::timestamptz as run_at,
<<<<<<< HEAD
          ((json->'job')->>'maxAttempts')::smallint as max_attempts,
          ((json->'job')->>'priority')::smallint as priority,
          ((json->'job')->>'jobKey')::text as job_key,
          ((json->'job')->>'jobKeyMode')::text as job_key_mode
=======
          ((json->'job')->>'maxAttempts')::int as max_attempts,
          ((json->'job')->>'priority')::int as priority
>>>>>>> 3b95eff0
        from json_array_elements($1::json) with ordinality AS entries (json, index)
      ),
      locks as (
        insert into ${escapedWorkerSchema}.known_crontabs (identifier, known_since, last_execution)
        select
          specs.identifier,
          $2::timestamptz as known_since,
          $2::timestamptz as last_execution
        from specs
        on conflict (identifier)
        do update set last_execution = excluded.last_execution
        where (known_crontabs.last_execution is null or known_crontabs.last_execution < excluded.last_execution)
        returning known_crontabs.identifier
      )
      select
        ${escapedWorkerSchema}.add_job(
          specs.task,
          specs.payload,
          specs.queue_name,
          coalesce(specs.run_at, $3::timestamptz, now()),
          specs.max_attempts,
          specs.job_key,
          specs.priority,
          null,
          specs.job_key_mode
        )
      from specs
      inner join locks on (locks.identifier = specs.identifier)
      order by specs.index asc
    `,
    [
      JSON.stringify(jobsAndIdentifiers),
      ts,
      useNodeTime ? new Date().toISOString() : null,
    ],
  );
}

/**
 * Marks any previously unknown crontab identifiers as now being known. Then
 * performs backfilling on any crontab tasks that need it.
 */
async function registerAndBackfillItems(
  { pgPool, events, cron }: { pgPool: Pool; events: WorkerEvents; cron: Cron },
  escapedWorkerSchema: string,
  parsedCronItems: ParsedCronItem[],
  startTime: Date,
  useNodeTime: boolean,
) {
  // First, scan the DB to get our starting point.
  const { rows } = await pgPool.query<KnownCrontab>(
    `SELECT * FROM ${escapedWorkerSchema}.known_crontabs`,
  );

  const { backfillItemsAndDates, unknownIdentifiers } =
    getBackfillAndUnknownItems(parsedCronItems, rows);

  if (unknownIdentifiers.length) {
    // They're known now.
    await pgPool.query(
      `
      INSERT INTO ${escapedWorkerSchema}.known_crontabs (identifier, known_since)
      SELECT identifier, $2::timestamptz
      FROM unnest($1::text[]) AS unnest (identifier)
      ON CONFLICT DO NOTHING
      `,
      [unknownIdentifiers, startTime.toISOString()],
    );
  }

  // If any jobs are overdue, trigger them.
  // NOTE: this is not the fastest algorithm, we can definitely optimise this later.
  // First find out the largest backfill period:
  const largestBackfill = parsedCronItems.reduce(
    (largest, item) => Math.max(item.options.backfillPeriod, largest),
    0,
  );
  // Then go back this period in time and fill forward from there.
  if (largestBackfill > 0) {
    // Unsafe because we mutate it during the loop (for performance); be sure
    // to take a copy of it (or convert to string) when used in places where
    // later mutation would cause issues.
    const unsafeTs = new Date(+startTime - largestBackfill);

    // Round up to the nearest minute.
    unsafeRoundToMinute(unsafeTs, true);

    // We're `await`-ing inside this loop: serialization is desired. If we were
    // to parallelize this (e.g. with `Promise.all`) then race conditions could
    // mean that backfilling of earlier tasks is skipped because
    // known_crontabs.last_execution may be advanced for a later backfill
    // before an earlier backfill occurs.
    while (unsafeTs < startTime) {
      const timeAgo = +startTime - +unsafeTs;
      // Note: `ts` and `digest` are both safe.
      const ts = unsafeTs.toISOString();
      const digest = digestTimestamp(unsafeTs);

      // The identifiers in this array are guaranteed to be unique, since cron
      // items are guaranteed to have unique identifiers.
      const itemsToBackfill: Array<JobAndCronIdentifier> = [];

      // See if anything needs backfilling for this timestamp
      for (const { item, notBefore } of backfillItemsAndDates) {
        if (
          item.options.backfillPeriod >= timeAgo &&
          unsafeTs >= notBefore &&
          item.match(digest)
        ) {
          itemsToBackfill.push({
            identifier: item.identifier,
            job: makeJobForItem(item, ts, true),
          });
        }
      }

      if (itemsToBackfill.length) {
        // We're currently backfilling once per timestamp (rather than
        // gathering them all together and doing a single statement) due to
        // the way the last_execution column of the known_crontabs table works.
        // At this time it's not expected that backfilling will be sufficiently
        // expensive to justify optimising this further.
        events.emit("cron:backfill", {
          cron,
          itemsToBackfill,
          timestamp: ts,
        });
        await scheduleCronJobs(
          pgPool,
          escapedWorkerSchema,
          itemsToBackfill,
          ts,
          useNodeTime,
        );
      }

      // Advance our counter (or risk infinite loop!).
      unsafeTs.setUTCMinutes(unsafeTs.getUTCMinutes() + 1);
    }
  }
}

/** One minute in milliseconds */
const ONE_MINUTE = 60 * 1000;

/**
 * Executes our scheduled jobs as required.
 *
 * This is not currently intended for usage directly; use `run` instead.
 *
 * @internal
 *
 * @param options - the common options
 * @param parsedCronItems - MUTABLE list of _parsed_ cron items to monitor. Do not assume this is static.
 * @param requirements - the helpers that this task needs
 */
export const runCron = (
  options: RunnerOptions,
  parsedCronItems: ParsedCronItem[],
  requirements: CronRequirements,
): Cron => {
  const { pgPool } = requirements;
  const { logger, escapedWorkerSchema, events, useNodeTime } =
    processSharedOptions(options);

  const promise = defer();
  let released = false;
  let timeout: NodeJS.Timeout | null = null;

  let stopCalled = false;
  function stop(e?: Error) {
    if (!stopCalled) {
      stopCalled = true;
      if (timeout) {
        clearTimeout(timeout);
        timeout = null;
      }
      if (e) {
        promise.reject(e);
      } else {
        promise.resolve();
      }
    } else {
      logger.error(
        "Graphile Worker internal bug in src/cron.ts: calling `stop()` more than once shouldn't be possible. Please report this.",
      );
    }
  }

  async function cronMain() {
    if (released) {
      return stop();
    }

    const start = new Date();
    events.emit("cron:starting", { cron: this, start });

    // We must backfill BEFORE scheduling any new jobs otherwise backfill won't
    // work due to known_crontabs.last_execution having been updated.
    await registerAndBackfillItems(
      { pgPool, events, cron: this },
      escapedWorkerSchema,
      parsedCronItems,
      new Date(+start),
      useNodeTime,
    );

    events.emit("cron:started", { cron: this, start });

    if (released) {
      return stop();
    }

    // The backfill may have taken a moment, we should continue from where the
    // worker started and catch up as quickly as we can. This does **NOT**
    // count as a backfill.
    /** This timestamp will be mutated! */
    const nextTimestamp = unsafeRoundToMinute(new Date(+start), true);

    const scheduleNextLoop = () => {
      if (released) {
        return stop();
      }
      // + 1 millisecond to try and ensure this happens in the next minute
      // rather than at the end of the previous.
      timeout = setTimeout(() => {
        timeout = null;
        loop();
      }, Math.max(+nextTimestamp - Date.now() + 1, 1));
    };

    async function loop() {
      try {
        if (released) {
          return stop();
        }

        // THIS MUST COME BEFORE nextTimestamp IS MUTATED
        const digest = digestTimestamp(nextTimestamp);
        const ts = nextTimestamp.toISOString();
        const expectedTimestamp = +nextTimestamp;

        // With seconds and milliseconds
        const currentTimestamp = Date.now();
        // Round to beginning of current minute; should match expectedTimestamp
        const roundedCurrentTimestamp =
          currentTimestamp - (currentTimestamp % ONE_MINUTE);

        /*
         * In the event of clock skew, or overloaded runloop causing delays,
         * it's possible that expectedTimestamp and roundedCurrentTimestamp
         * might not match up. If we've not hit expectedTimestamp yet, we
         * should just reschedule. If we've gone past expectedTimestamp then we
         * should do as much work as is necessary to catch up, ignoring
         * backfill since this is never expected to be a large period.
         */
        if (roundedCurrentTimestamp < expectedTimestamp) {
          logger.debug(
            `Graphile Worker Cron fired ${(
              (expectedTimestamp - currentTimestamp) /
              1000
            ).toFixed(3)}s too early (clock skew?); rescheduling`,
            {
              expectedTimestamp,
              currentTimestamp,
            },
          );
          events.emit("cron:prematureTimer", {
            cron: this,
            currentTimestamp,
            expectedTimestamp,
          });
          // NOTE: we must NOT have mutated nextTimestamp before here in `loop()`.
          scheduleNextLoop();
          return;
        } else if (roundedCurrentTimestamp > expectedTimestamp) {
          logger.debug(
            `Graphile Worker Cron fired too late; catching up (${Math.floor(
              (currentTimestamp - expectedTimestamp) / ONE_MINUTE,
            )}m${Math.floor(
              ((currentTimestamp - expectedTimestamp) % ONE_MINUTE) / 1000,
            )}s behind)`,
          );
          events.emit("cron:overdueTimer", {
            cron: this,
            currentTimestamp,
            expectedTimestamp,
          });
        }

        // The identifiers in this array are guaranteed to be unique.
        const jobsAndIdentifiers: Array<JobAndCronIdentifier> = [];

        // Gather the relevant jobs
        for (const item of parsedCronItems) {
          if (item.match(digest)) {
            jobsAndIdentifiers.push({
              identifier: item.identifier,
              job: makeJobForItem(item, ts),
            });
          }
        }

        // Finally actually run the jobs.
        if (jobsAndIdentifiers.length) {
          events.emit("cron:schedule", {
            cron: this,
            timestamp: expectedTimestamp,
            jobsAndIdentifiers,
          });
          await scheduleCronJobs(
            pgPool,
            escapedWorkerSchema,
            jobsAndIdentifiers,
            ts,
            useNodeTime,
          );
          events.emit("cron:scheduled", {
            cron: this,
            timestamp: expectedTimestamp,
            jobsAndIdentifiers,
          });

          if (released) {
            return stop();
          }
        }

        // MUTATE nextTimestamp: advance by a minute ready for the next run.
        nextTimestamp.setUTCMinutes(nextTimestamp.getUTCMinutes() + 1);

        // This must come at the very end (otherwise we might accidentally skip
        // timestamps on error).
        scheduleNextLoop();
      } catch (e) {
        // If something goes wrong; abort. The calling code should re-schedule
        // which will re-trigger the backfilling code.
        return stop(e);
      }
    }

    scheduleNextLoop();
  }

  cronMain().catch(stop);

  return {
    release() {
      if (!released) {
        released = true;
        if (timeout) {
          // Next loop is queued; lets cancel it early
          stop();
        }
      }
      return promise;
    },
    promise,
  };
};

export async function getParsedCronItemsFromOptions(
  options: RunnerOptions,
  releasers: Releasers,
): Promise<Array<ParsedCronItem>> {
  const { crontabFile, parsedCronItems, crontab } = options;

  if (!crontabFile && !parsedCronItems && !crontab) {
    return [];
  }

  if (crontab) {
    assert.ok(
      !crontabFile,
      "`crontab` and `crontabFile` must not be set at the same time.",
    );
    assert.ok(
      !parsedCronItems,
      "`crontab` and `parsedCronItems` must not be set at the same time.",
    );

    return parseCrontab(crontab);
  } else if (crontabFile) {
    assert.ok(
      !parsedCronItems,
      "`crontabFile` and `parsedCronItems` must not be set at the same time.",
    );

    const watchedCronItems = await getCronItems(options, crontabFile, false);
    releasers.push(() => watchedCronItems.release());
    return watchedCronItems.items;
  } else {
    assert.ok(parsedCronItems != null, "Expected `parsedCronItems` to be set.");
    // Basic check to ensure that users remembered to call
    // `parseCronItems`/`parseCrontab`; not intended to be a full check, just a
    // quick one to catch the obvious errors. Keep in mind that
    // `parsedCronItems` is mutable so it may be changed later to contain more
    // entries; we can't keep performing these checks everywhere for
    // performance reasons.
    assert.ok(
      Array.isArray(parsedCronItems),
      "Expected `parsedCronItems` to be an array; you must use a helper e.g. `parseCrontab()` or `parseCronItems()` to produce this value.",
    );
    const firstItem = parsedCronItems[0];
    if (firstItem) {
      if (!firstItem[$$isParsed]) {
        throw new Error(
          "Invalid `parsedCronItems`; you must use a helper e.g. `parseCrontab()` or `parseCronItems()` to produce this value.",
        );
      }
    }

    return parsedCronItems;
  }
}

/**
 * Digests a timestamp into its min/hour/date/month/dow components that are
 * needed for cron matching.
 *
 * WARNING: the timestamp passed into this function might be mutated later, so
 * **do not memoize** using the value itself. If memoization is necessary, it
 * could be done using `+ts` as the key.
 */
function digestTimestamp(ts: Date): TimestampDigest {
  const min = ts.getUTCMinutes();
  const hour = ts.getUTCHours();
  const date = ts.getUTCDate();
  const month = ts.getUTCMonth() + 1;
  const dow = ts.getUTCDay();
  return { min, hour, date, month, dow };
}<|MERGE_RESOLUTION|>--- conflicted
+++ resolved
@@ -124,15 +124,10 @@
           ((json->'job')->'payload')::json as payload,
           ((json->'job')->>'queueName')::text as queue_name,
           ((json->'job')->>'runAt')::timestamptz as run_at,
-<<<<<<< HEAD
           ((json->'job')->>'maxAttempts')::smallint as max_attempts,
           ((json->'job')->>'priority')::smallint as priority,
           ((json->'job')->>'jobKey')::text as job_key,
           ((json->'job')->>'jobKeyMode')::text as job_key_mode
-=======
-          ((json->'job')->>'maxAttempts')::int as max_attempts,
-          ((json->'job')->>'priority')::int as priority
->>>>>>> 3b95eff0
         from json_array_elements($1::json) with ordinality AS entries (json, index)
       ),
       locks as (
