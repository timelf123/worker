--- conflicted
+++ resolved
@@ -45,14 +45,8 @@
 Your `logFactory` function will be passed a scope object which may contain the
 following keys (all optional):
 
-<<<<<<< HEAD
-- `label` (string): a rough description of the type of action
-  (&lsquo;watch&rsquo;, &lsquo;worker&rsquo; and &lsquo;job&rsquo; are the
-  currently used values).
-=======
-- `label` (string): a rough description of the type of action ('worker' and
-  'job' are the currently used values).
->>>>>>> c49a68cf
+- `label` (string): a rough description of the type of action (&lsquo;worker&rsquo; and
+  &lsquo;job&rsquo; are the currently used values).
 - `workerId` (string): the ID of the worker instance
 - `taskIdentifier` (string): the task name (identifier) of the running job
 - `jobId` (number): the id of the running job
